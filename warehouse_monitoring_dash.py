# warehouse_monitoring_dash.py

import random
import sqlite3
import pandas as pd
from datetime import datetime, timedelta
from dash import Dash, html, dcc, dash_table
from dash.dependencies import Input, Output
import plotly.express as px

# ---------------------- Step 1: Simulate warehouse logs ----------------------
def simulate_logs(n=500):
    data = []
    now = datetime.now()
    for _ in range(n):
        timestamp = now - timedelta(minutes=random.randint(0, 1440))
        machine_id = f"M-{random.randint(1, 5)}"
        task_duration = round(random.uniform(5.0, 60.0), 2)
        status = random.choice(["success"] * 9 + ["failure"])
        error_code = random.choice(["E-100", "E-200", "E-300"] if status == "failure" else ["None"])
        data.append((timestamp.strftime("%Y-%m-%d %H:%M:%S"), machine_id, task_duration, status, error_code))
    return data

# ---------------------- Step 2: Save to SQLite database ----------------------
def setup_database():
    conn = sqlite3.connect("warehouse.db")
    c = conn.cursor()
    c.execute(''' 
        CREATE TABLE IF NOT EXISTS logs (
            id INTEGER PRIMARY KEY AUTOINCREMENT,
            timestamp TEXT,
            machine_id TEXT,
            task_duration REAL,
            status TEXT,
            error_code TEXT
        )
    ''')
    conn.commit()
    conn.close()

def insert_logs(data):
    conn = sqlite3.connect("warehouse.db")
    c = conn.cursor()
    c.executemany('''INSERT INTO logs (timestamp, machine_id, task_duration, status, error_code)
                     VALUES (?, ?, ?, ?, ?)''', data)
    conn.commit()
    conn.close()

# ---------------------- Step 3: Load data from DB ----------------------
def load_data():
    conn = sqlite3.connect("warehouse.db")
    df = pd.read_sql_query("SELECT * FROM logs", conn)
    conn.close()
    return df

# ---------------------- Step 4: Dash dashboard ----------------------
# Initialize Dash app
app = Dash(__name__)
app.title = "Warehouse Monitoring Dashboard"
# Expose the server for Gunicorn to use
server = app.server  # This is the WSGI app that Gunicorn needs

# Setup DB and insert simulated logs only if empty
setup_database()
df_temp = load_data()
if df_temp.empty:
    insert_logs(simulate_logs())
df = load_data()
df["timestamp"] = pd.to_datetime(df["timestamp"])

# Layout
app.layout = html.Div([ 
    html.H1("Warehouse Monitoring Dashboard", style={"textAlign": "center"}), 

    dcc.DatePickerRange( 
        id="date-range", 
        min_date_allowed=df["timestamp"].min().date(), 
        max_date_allowed=df["timestamp"].max().date(), 
        start_date=df["timestamp"].min().date(), 
        end_date=df["timestamp"].max().date(), 
    ), 

    dcc.Dropdown( 
        id="machine-dropdown", 
        options=[{"label": m, "value": m} for m in df["machine_id"].unique()], 
        value=None, 
        placeholder="Select Machine (Optional)", 
        multi=False, 
        style={"marginTop": "10px"} 
    ), 

    dcc.Graph(id="incident-graph"), 
    dcc.Graph(id="duration-graph"), 
    html.H3("Log Records"), 
    dash_table.DataTable( 
        id="log-table", 
        columns=[{"name": i, "id": i} for i in df.columns], 
        style_table={"overflowX": "auto"}, 
        page_size=10 
    ) 
])

@app.callback( 
    [Output("incident-graph", "figure"), 
     Output("duration-graph", "figure"), 
     Output("log-table", "data")], 
    [Input("date-range", "start_date"), 
     Input("date-range", "end_date"), 
     Input("machine-dropdown", "value")] 
) 
def update_dashboard(start_date, end_date, machine_id): 
    filtered_df = df[(df["timestamp"] >= pd.to_datetime(start_date)) & (df["timestamp"] <= pd.to_datetime(end_date))] 
    if machine_id: 
        filtered_df = filtered_df[filtered_df["machine_id"] == machine_id] 

    err_df = filtered_df[filtered_df["status"] == "failure"] 
    fig1 = px.histogram(err_df, x="error_code", title="Incident Frequency by Error Code")

    fig2 = px.scatter(filtered_df, x="timestamp", y="task_duration", color="machine_id", 
                      title="Task Duration Over Time")

    return fig1, fig2, filtered_df.to_dict("records")

# ---------------------- Run app ----------------------
<<<<<<< HEAD
if __name__ == '__main__':
    app.run(debug=True)
    
=======
if __name__ == '__main__': 
    app.run(debug=True)
>>>>>>> e231edda
<|MERGE_RESOLUTION|>--- conflicted
+++ resolved
@@ -122,11 +122,6 @@
     return fig1, fig2, filtered_df.to_dict("records")
 
 # ---------------------- Run app ----------------------
-<<<<<<< HEAD
-if __name__ == '__main__':
-    app.run(debug=True)
-    
-=======
 if __name__ == '__main__': 
     app.run(debug=True)
->>>>>>> e231edda
+    